<RCC>
    <qresource prefix="/icons">
        <file alias="db_new">database_add.png</file>
        <file alias="db_open">database_go.png</file>
        <file alias="db_revert">database_refresh.png</file>
        <file alias="db_save">database_save.png</file>
        <file alias="table_create">table_add.png</file>
        <file alias="table_delete">table_delete.png</file>
        <file alias="table_modify">table_edit.png</file>
        <file alias="index_create">tag_blue_add.png</file>
        <file alias="index_delete">tag_blue_delete.png</file>
        <file alias="field_edit">page_edit.png</file>
        <file alias="field_delete">page_delete.png</file>
        <file alias="field_add">page_add.png</file>
        <file alias="field">page_green.png</file>
        <file alias="table">table.png</file>
        <file alias="index">tag_blue.png</file>
        <file alias="refresh">view-refresh.png</file>
        <file alias="view_delete">picture_delete.png</file>
        <file alias="view">picture.png</file>
        <file alias="view_create">picture_add.png</file>
        <file alias="trigger">script.png</file>
        <file alias="trigger_create">script_add.png</file>
        <file alias="trigger_delete">script_delete.png</file>
        <file alias="settings">wrench.png</file>
        <file alias="whatis">help.png</file>
        <file alias="open_tab">tab_add.png</file>
        <file alias="run">resultset_next.png</file>
        <file alias="save_sql">page_save.png</file>
        <file alias="open_sql">page_white_database.png</file>
        <file alias="load_extension">plugin_add.png</file>
        <file alias="remove_extension">plugin_delete.png</file>
        <file alias="save_table">table_save.png</file>
        <file alias="run_line">resultset_last.png</file>
        <file alias="toolbar">layout_sidebar.png</file>
        <file alias="down">bullet_arrow_down.png</file>
        <file alias="up">bullet_arrow_up.png</file>
        <file alias="appicon">sqlitebrowser.png</file>
        <file alias="browser_open">internet-web-browser.png</file>
        <file>package.png</file>
        <file alias="project_open">package_go.png</file>
        <file alias="field_key">page_key.png</file>
        <file alias="encryption">key.png</file>
        <file alias="document_open">document-open.png</file>
        <file alias="function">chart_curve.png</file>
        <file alias="keyword">cog.png</file>
        <file alias="clear_filters">clear_filters.png</file>
        <file alias="copy">page_copy.png</file>
        <file>resultset_previous.png</file>
        <file>resultset_first.png</file>
        <file alias="view_modify">picture_edit.png</file>
        <file alias="trigger_modify">script_edit.png</file>
        <file alias="index_modify">tag_blue_edit.png</file>
        <file>folder.png</file>
        <file>database.png</file>
        <file>cog_go.png</file>
        <file alias="paste">page_paste.png</file>
        <file>folder_user.png</file>
        <file alias="push_database">server_go.png</file>
        <file alias="find">page_find.png</file>
        <file alias="close">cross.png</file>
        <file alias="special_copy">page_white_copy.png</file>
        <file alias="sql_copy">page_copy_sql.png</file>
        <file alias="text_replace">text_replace.png</file>
        <file alias="image_save">picture_save.png</file>
        <file alias="log_dock">application_side_list.png</file>
        <file alias="db_attach">database_link.png</file>
        <file alias="text_indent">text_indent.png</file>
        <file alias="print">printer.png</file>
        <file alias="project_save">package_save.png</file>
        <file alias="cancel">cancel.png</file>
        <file alias="comment_block">comment_block.png</file>
        <file alias="hourglass">hourglass.png</file>
        <file alias="delete_record">table_row_delete.png</file>
        <file alias="add_record">table_row_insert.png</file>
        <file alias="set_to_null">textfield_delete.png</file>
        <file alias="filter">filter.png</file>
        <file alias="tab">tab.png</file>
        <file alias="project_save_as">package_rename.png</file>
        <file alias="field_fk">page_foreign_key.png</file>
        <file alias="save_all">save_all.png</file>
        <file alias="word_wrap">page_white_text.png</file>
        <file>color_swatch.png</file>
        <file>edit_cond_formats.png</file>
        <file alias="clear_sorting">clear_sorting.png</file>
<<<<<<< HEAD
        <file>text_bold.png</file>
        <file>text_italic.png</file>
        <file>text_underline.png</file>
        <file>text_align_center.png</file>
        <file>text_align_justify.png</file>
        <file>text_align_left.png</file>
        <file>text_align_right.png</file>
        <file alias="background_color">page_paintbrush.png</file>
        <file alias="foreground_color">text_paintbrush.png</file>
        <file alias="cond_formats">style.png</file>
        <file alias="edit_cond_formats">style_edit.png</file>
        <file alias="clear_cond_formats">style_delete.png</file>
        <file alias="add_cond_format">style_add.png</file>
=======
        <file alias="arrow_bottom">bullet_arrow_bottom.png</file>
        <file alias="arrow_top">bullet_arrow_top.png</file>
>>>>>>> b4c8ec97
    </qresource>
</RCC><|MERGE_RESOLUTION|>--- conflicted
+++ resolved
@@ -83,7 +83,8 @@
         <file>color_swatch.png</file>
         <file>edit_cond_formats.png</file>
         <file alias="clear_sorting">clear_sorting.png</file>
-<<<<<<< HEAD
+        <file alias="arrow_bottom">bullet_arrow_bottom.png</file>
+        <file alias="arrow_top">bullet_arrow_top.png</file>
         <file>text_bold.png</file>
         <file>text_italic.png</file>
         <file>text_underline.png</file>
@@ -97,9 +98,5 @@
         <file alias="edit_cond_formats">style_edit.png</file>
         <file alias="clear_cond_formats">style_delete.png</file>
         <file alias="add_cond_format">style_add.png</file>
-=======
-        <file alias="arrow_bottom">bullet_arrow_bottom.png</file>
-        <file alias="arrow_top">bullet_arrow_top.png</file>
->>>>>>> b4c8ec97
     </qresource>
 </RCC>