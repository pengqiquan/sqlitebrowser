#include "AddRecordDialog.h"
#include "Application.h"
#include "ColumnDisplayFormatDialog.h"
#include "CondFormatManager.h"
#include "Data.h"
#include "DbStructureModel.h"
#include "ExportDataDialog.h"
#include "FilterTableHeader.h"
#include "TableBrowser.h"
#include "Settings.h"
#include "sqlitedb.h"
#include "sqlitetablemodel.h"
#include "ui_TableBrowser.h"

#include <QInputDialog>
#include <QMenu>
#include <QMessageBox>
#include <QScrollBar>
#include <QShortcut>
#include <QTextCodec>
#include <QColorDialog>

QMap<sqlb::ObjectIdentifier, BrowseDataTableSettings> TableBrowser::browseTableSettings;
QString TableBrowser::defaultBrowseTableEncoding;

TableBrowser::TableBrowser(QWidget* parent) :
    QWidget(parent),
    ui(new Ui::TableBrowser),
    gotoValidator(new QIntValidator(0, 0, this)),
    db(nullptr),
    dbStructureModel(nullptr),
    m_browseTableModel(nullptr)
{
    ui->setupUi(this);

    // Set the validator for the goto line edit
    ui->editGoto->setValidator(gotoValidator);

    // Set custom placeholder text for global filter field and disable conditional formats
    ui->editGlobalFilter->setPlaceholderText(tr("Filter in all columns"));
    ui->editGlobalFilter->setConditionFormatContextMenuEnabled(false);

    // Set uo popup menus
    popupNewRecordMenu = new QMenu(this);
    popupNewRecordMenu->addAction(ui->newRecordAction);
    popupNewRecordMenu->addAction(ui->insertValuesAction);
    ui->actionNewRecord->setMenu(popupNewRecordMenu);

    popupSaveFilterAsMenu = new QMenu(this);
    popupSaveFilterAsMenu->addAction(ui->actionFilteredTableExportCsv);
    popupSaveFilterAsMenu->addAction(ui->actionFilterSaveAsView);
    ui->actionSaveFilterAsPopup->setMenu(popupSaveFilterAsMenu);
    qobject_cast<QToolButton*>(ui->browseToolbar->widgetForAction(ui->actionSaveFilterAsPopup))->setPopupMode(QToolButton::InstantPopup);

    popupBrowseDataHeaderMenu = new QMenu(this);
    popupBrowseDataHeaderMenu->addAction(ui->actionShowRowidColumn);
    popupBrowseDataHeaderMenu->addAction(ui->actionHideColumns);
    popupBrowseDataHeaderMenu->addAction(ui->actionShowAllColumns);
    popupBrowseDataHeaderMenu->addSeparator();
    popupBrowseDataHeaderMenu->addAction(ui->actionUnlockViewEditing);
    popupBrowseDataHeaderMenu->addAction(ui->actionBrowseTableEditDisplayFormat);
    popupBrowseDataHeaderMenu->addSeparator();
    popupBrowseDataHeaderMenu->addAction(ui->actionSetTableEncoding);
    popupBrowseDataHeaderMenu->addAction(ui->actionSetAllTablesEncoding);

    // Set up shortcuts
    QShortcut* dittoRecordShortcut = new QShortcut(QKeySequence("Ctrl+\""), this);
    connect(dittoRecordShortcut, &QShortcut::activated, [this]() {
        int currentRow = ui->dataTable->currentIndex().row();
        duplicateRecord(currentRow);
    });

    // Lambda function for keyboard shortcuts for selecting next/previous table in Browse Data tab
    connect(ui->dataTable, &ExtendedTableWidget::switchTable, [this](bool next) {
        int index = ui->comboBrowseTable->currentIndex();
        int num_items = ui->comboBrowseTable->count();
        if(next)
        {
            if(++index >= num_items)
                index = 0;
        } else {
            if(--index < 0)
                index = num_items - 1;
        }
        ui->comboBrowseTable->setCurrentIndex(index);
        updateTable();
    });

    // Add the documentation of shortcuts, which aren't otherwise visible in the user interface, to some buttons.
    addShortcutsTooltip(ui->actionRefresh, {QKeySequence(tr("Ctrl+R"))});
    addShortcutsTooltip(ui->actionPrintTable);

    // Set up filters
    connect(ui->dataTable->filterHeader(), &FilterTableHeader::filterChanged, this, &TableBrowser::updateFilter);
    connect(ui->dataTable->filterHeader(), &FilterTableHeader::addCondFormat, this, &TableBrowser::addCondFormat);
    connect(ui->dataTable->filterHeader(), &FilterTableHeader::allCondFormatsCleared, this, &TableBrowser::clearAllCondFormats);
    connect(ui->dataTable->filterHeader(), &FilterTableHeader::condFormatsEdited, this, &TableBrowser::editCondFormats);
    connect(ui->dataTable, &ExtendedTableWidget::editCondFormats, this, &TableBrowser::editCondFormats);

    // Set up global filter
    connect(ui->editGlobalFilter, &FilterLineEdit::delayedTextChanged, this, [this](const QString& value) {
        // Split up filter values
        QStringList values = value.trimmed().split(" ", QString::SkipEmptyParts);
        std::vector<QString> filters;
        for(const auto& s : values)
            filters.push_back(s);

        // Have they changed?
        BrowseDataTableSettings& settings = browseTableSettings[currentlyBrowsedTableName()];
        if(filters != settings.globalFilters)
        {
            // Set global filters
            m_browseTableModel->updateGlobalFilter(filters);
            updateRecordsetLabel();

            // Save them
            settings.globalFilters = filters;
            emit projectModified();
        }
    });

    connect(ui->dataTable, &ExtendedTableWidget::doubleClicked, this, &TableBrowser::selectionChangedByDoubleClick);
    connect(ui->dataTable->filterHeader(), &FilterTableHeader::sectionClicked, this, &TableBrowser::browseTableHeaderClicked);
    connect(ui->dataTable->filterHeader(), &QHeaderView::sectionDoubleClicked, ui->dataTable, &QTableView::selectColumn);
    connect(ui->dataTable->verticalScrollBar(), &QScrollBar::valueChanged, this, &TableBrowser::updateRecordsetLabel);
    connect(ui->dataTable->horizontalHeader(), &QHeaderView::sectionResized, this, &TableBrowser::updateBrowseDataColumnWidth);
    connect(ui->dataTable->horizontalHeader(), &QHeaderView::customContextMenuRequested, this, &TableBrowser::showDataColumnPopupMenu);
    connect(ui->dataTable->verticalHeader(), &QHeaderView::customContextMenuRequested, this, &TableBrowser::showRecordPopupMenu);
    connect(ui->dataTable, &ExtendedTableWidget::openFileFromDropEvent, this, &TableBrowser::requestFileOpen);
    connect(ui->dataTable, &ExtendedTableWidget::selectedRowsToBeDeleted, this, &TableBrowser::deleteRecord);

<<<<<<< HEAD
    connect(ui->fontComboBox, &QFontComboBox::currentFontChanged, this, [this](const QFont &font) {
        modifyColumnFormat(ui->dataTable->selectedCols(), [font](CondFormat& format) { format.setFontFamily(font.family()); });
    });
    connect(ui->fontSizeBox, QOverload<int>::of(&QSpinBox::valueChanged), this, [this](int pointSize) {
        modifyColumnFormat(ui->dataTable->selectedCols(), [pointSize](CondFormat& format) { format.setFontPointSize(pointSize); });
    });

    connect(ui->actionFontColor, &QAction::triggered, this, [this]() {
        QColor color = QColorDialog::getColor(QColor(m_browseTableModel->data(currentIndex(), Qt::ForegroundRole).toString()));
        if(color.isValid())
            modifyColumnFormat(ui->dataTable->selectedCols(), [color](CondFormat& format) { format.setForegroundColor(color); });
    });
    connect(ui->actionBackgroundColor, &QAction::triggered, this, [this]() {
        QColor color = QColorDialog::getColor(QColor(m_browseTableModel->data(currentIndex(), Qt::BackgroundRole).toString()));
        if(color.isValid())
            modifyColumnFormat(ui->dataTable->selectedCols(), [color](CondFormat& format) { format.setBackgroundColor(color); });
    });

    connect(ui->actionBold, &QAction::toggled, this, [this](bool checked) {
        modifyColumnFormat(ui->dataTable->selectedCols(), [checked](CondFormat& format) { format.setBold(checked); });
    });
    connect(ui->actionItalic, &QAction::toggled, this, [this](bool checked) {
        modifyColumnFormat(ui->dataTable->selectedCols(), [checked](CondFormat& format) { format.setItalic(checked); });
    });
    connect(ui->actionUnderline, &QAction::toggled, this, [this](bool checked) {
        modifyColumnFormat(ui->dataTable->selectedCols(), [checked](CondFormat& format) { format.setUnderline(checked); });
    });

    connect(ui->actionLeftAlign, &QAction::triggered, this, [this]() {
        ui->actionLeftAlign->setChecked(true);
        ui->actionRightAlign->setChecked(false);
        ui->actionCenter->setChecked(false);
        ui->actionJustify->setChecked(false);
        modifyColumnFormat(ui->dataTable->selectedCols(), [](CondFormat& format) { format.setAlignment(CondFormat::AlignLeft); });
    });
    connect(ui->actionRightAlign, &QAction::triggered, this, [this]() {
        ui->actionLeftAlign->setChecked(false);
        ui->actionRightAlign->setChecked(true);
        ui->actionCenter->setChecked(false);
        ui->actionJustify->setChecked(false);
        modifyColumnFormat(ui->dataTable->selectedCols(), [](CondFormat& format) { format.setAlignment(CondFormat::AlignRight); });
    });
    connect(ui->actionCenter, &QAction::triggered, this, [this]() {
        ui->actionLeftAlign->setChecked(false);
        ui->actionRightAlign->setChecked(false);
        ui->actionCenter->setChecked(true);
        ui->actionJustify->setChecked(false);
        modifyColumnFormat(ui->dataTable->selectedCols(), [](CondFormat& format) { format.setAlignment(CondFormat::AlignCenter); });
    });
    connect(ui->actionJustify, &QAction::triggered, this, [this]() {
        ui->actionLeftAlign->setChecked(false);
        ui->actionRightAlign->setChecked(false);
        ui->actionCenter->setChecked(false);
        ui->actionJustify->setChecked(true);
        modifyColumnFormat(ui->dataTable->selectedCols(), [](CondFormat& format) { format.setAlignment(CondFormat::AlignJustify); });
    });

    connect(ui->actionEditCondFormats, &QAction::triggered, this, [this]() { editCondFormats(currentIndex().column()); });
    connect(ui->actionClearFormat, &QAction::triggered, this, [this]() {
        for (int column : ui->dataTable->selectedCols())
            clearAllCondFormats(column);
    });

    connect(ui->dataTable, &ExtendedTableWidget::currentChanged, this, [this](const QModelIndex &current, const QModelIndex &) {
            // Get cell current format for updating the format toolbar values. Block signals, so the format change is not reapplied.
            QFont font = QFont(m_browseTableModel->data(current, Qt::FontRole).toString());
            ui->fontComboBox->blockSignals(true);
            ui->fontComboBox->setCurrentFont(font);
            ui->fontComboBox->blockSignals(false);

            ui->fontSizeBox->blockSignals(true);
            ui->fontSizeBox->setValue(font.pointSize());
            ui->fontSizeBox->blockSignals(false);

            ui->actionBold->blockSignals(true);
            ui->actionBold->setChecked(font.bold());
            ui->actionBold->blockSignals(false);

            ui->actionItalic->blockSignals(true);
            ui->actionItalic->setChecked(font.italic());
            ui->actionItalic->blockSignals(false);

            ui->actionUnderline->blockSignals(true);
            ui->actionUnderline->setChecked(font.underline());
            ui->actionUnderline->blockSignals(false);

            Qt::Alignment align = Qt::Alignment(m_browseTableModel->data(current, Qt::TextAlignmentRole).toInt());
            ui->actionLeftAlign->blockSignals(true);
            ui->actionLeftAlign->setChecked(align.testFlag(Qt::AlignLeft));
            ui->actionLeftAlign->blockSignals(false);

            ui->actionRightAlign->blockSignals(true);
            ui->actionRightAlign->setChecked(align.testFlag(Qt::AlignRight));
            ui->actionRightAlign->blockSignals(false);

            ui->actionCenter->blockSignals(true);
            ui->actionCenter->setChecked(align.testFlag(Qt::AlignCenter));
            ui->actionCenter->blockSignals(false);

            ui->actionJustify->blockSignals(true);
            ui->actionJustify->setChecked(align.testFlag(Qt::AlignJustify));
            ui->actionJustify->blockSignals(false);
    });

    connect(ui->actionToggleFormatToolbar, &QAction::toggled, ui->formatFrame, &QFrame::setVisible);
    ui->actionToggleFormatToolbar->setChecked(false);
    ui->formatFrame->setVisible(false);
=======
    // Set up find frame
    ui->frameFind->hide();

    QShortcut* shortcutHideFindFrame = new QShortcut(QKeySequence("ESC"), ui->editFindExpression);
    connect(shortcutHideFindFrame, &QShortcut::activated, ui->buttonFindClose, &QToolButton::click);

    connect(ui->actionFind, &QAction::triggered, [this](bool checked) {
       if(checked)
       {
           ui->frameFind->show();
           ui->editFindExpression->setFocus();
       } else {
           ui->buttonFindClose->click();
       }
    });

    connect(ui->editFindExpression, &QLineEdit::returnPressed, ui->buttonFindNext, &QToolButton::click);
    connect(ui->editFindExpression, &QLineEdit::textChanged, this, [this]() {
        // When the text has changed but neither Return nor F3 or similar nor any buttons were pressed, we want to include the current
        // cell in the search as well. This makes sure the selected cell does not jump around every time the text is changed but only
        // when the current cell does not match the search expression anymore.
        find(ui->editFindExpression->text(), true, true);
    });
    connect(ui->buttonFindClose, &QToolButton::clicked, this, [this](){
        ui->dataTable->setFocus();
        ui->frameFind->hide();
        ui->actionFind->setChecked(false);
    });
    connect(ui->buttonFindPrevious, &QToolButton::clicked, this, [this](){
        find(ui->editFindExpression->text(), false);
    });
    connect(ui->buttonFindNext, &QToolButton::clicked, this, [this](){
        find(ui->editFindExpression->text(), true);
    });
>>>>>>> b4c8ec97
}

TableBrowser::~TableBrowser()
{
    delete gotoValidator;
    delete ui;
}

void TableBrowser::init(DBBrowserDB* _db)
{
    db = _db;

    if(m_browseTableModel)
        delete m_browseTableModel;
    m_browseTableModel = new SqliteTableModel(*db, this, static_cast<std::size_t>(Settings::getValue("db", "prefetchsize").toUInt()));

    connect(m_browseTableModel, &SqliteTableModel::finishedFetch, this, &TableBrowser::updateRecordsetLabel);
}

void TableBrowser::reset()
{
    // Reset the model
    if(m_browseTableModel)
        m_browseTableModel->reset();

    // Remove all stored table information browse data tab
    browseTableSettings.clear();
    defaultBrowseTableEncoding = QString();

    // Reset the recordset label inside the Browse tab now
    updateRecordsetLabel();

    // Clear filters
    clearFilters();

    // Reset the plot dock model and connection
    emit updatePlot(nullptr, nullptr, nullptr, true);
}

sqlb::ObjectIdentifier TableBrowser::currentlyBrowsedTableName() const
{
    return sqlb::ObjectIdentifier(ui->comboBrowseTable->model()->data(dbStructureModel->index(ui->comboBrowseTable->currentIndex(),
                                                                                              DbStructureModel::ColumnSchema,
                                                                                              ui->comboBrowseTable->rootModelIndex())).toString().toStdString(),
                                  ui->comboBrowseTable->currentData(Qt::EditRole).toString().toStdString());  // Use the edit role here to make sure we actually get the
                                                                                                              // table name without the schema bit in front of it.
}

BrowseDataTableSettings& TableBrowser::settings(const sqlb::ObjectIdentifier& object)
{
    return browseTableSettings[object];
}

void TableBrowser::setSettings(const sqlb::ObjectIdentifier& table, const BrowseDataTableSettings& table_settings)
{
    browseTableSettings[table] = table_settings;
}

void TableBrowser::setStructure(QAbstractItemModel* model, const QString& old_table)
{
    dbStructureModel = model;
    ui->comboBrowseTable->setModel(model);

    ui->comboBrowseTable->setRootModelIndex(dbStructureModel->index(0, 0)); // Show the 'browsable' section of the db structure tree
    int old_table_index = ui->comboBrowseTable->findText(old_table);
    if(old_table_index == -1 && ui->comboBrowseTable->count())      // If the old table couldn't be found anymore but there is another table, select that
        ui->comboBrowseTable->setCurrentIndex(0);
    else if(old_table_index == -1)                                  // If there aren't any tables to be selected anymore, clear the table view
        clearTableBrowser();
    else                                                            // Under normal circumstances just select the old table again
        ui->comboBrowseTable->setCurrentIndex(old_table_index);
}

QModelIndex TableBrowser::currentIndex() const
{
    return ui->dataTable->currentIndex();
}

void TableBrowser::setEnabled(bool enable)
{
    ui->buttonNext->setEnabled(enable);
    ui->buttonPrevious->setEnabled(enable);
    ui->buttonBegin->setEnabled(enable);
    ui->buttonEnd->setEnabled(enable);
    ui->buttonGoto->setEnabled(enable);
    ui->editGoto->setEnabled(enable);
    ui->actionSaveFilterAsPopup->setEnabled(enable);
    ui->actionClearFilters->setEnabled(enable);
    ui->actionClearSorting->setEnabled(enable);
    ui->actionRefresh->setEnabled(enable);
    ui->actionPrintTable->setEnabled(enable);
    ui->editGlobalFilter->setEnabled(enable);
    ui->actionFind->setEnabled(enable);

    updateInsertDeleteRecordButton();
}

void TableBrowser::updateTable()
{
    // Remove the model-view link if the table name is empty in order to remove any data from the view
    if(ui->comboBrowseTable->model()->rowCount(ui->comboBrowseTable->rootModelIndex()) == 0)
    {
        clearTableBrowser();
        return;
    }

    // Restore default value that could have been modified in updateFilter or browseTableHeaderClicked
    ui->dataTable->verticalHeader()->setMinimumWidth(0);

    // Get current table name
    sqlb::ObjectIdentifier tablename = currentlyBrowsedTableName();

    // Set model
    bool reconnectSelectionSignals = false;
    if(ui->dataTable->model() == nullptr)
        reconnectSelectionSignals = true;
    ui->dataTable->setModel(m_browseTableModel);
    if(reconnectSelectionSignals)
    {
        connect(ui->dataTable->selectionModel(), &QItemSelectionModel::currentChanged, this, &TableBrowser::selectionChanged);
        connect(ui->dataTable->selectionModel(), &QItemSelectionModel::selectionChanged, [this](const QItemSelection&, const QItemSelection&) {
            updateInsertDeleteRecordButton();

            const QModelIndexList& sel = ui->dataTable->selectionModel()->selectedIndexes();
            QString statusMessage;
            if (sel.count() > 1) {
                int rows = sel.last().row() - sel.first().row() + 1;
                statusMessage = tr("%n row(s)", "", rows);
                int columns = sel.last().column() - sel.first().column() + 1;
                statusMessage += tr(", %n column(s)", "", columns);

                if (sel.count() < Settings::getValue("databrowser", "complete_threshold").toInt()) {
                    double sum = 0;
                    double first = m_browseTableModel->data(sel.first(), Qt::EditRole).toDouble();
                    double min = first;
                    double max = first;
                    for (const QModelIndex& index : sel) {
                        double dblData = m_browseTableModel->data(index, Qt::EditRole).toDouble();
                        sum += dblData;
                        min = std::min(min, dblData);
                        max = std::max(max, dblData);
                    }
                    statusMessage += tr(". Sum: %1; Average: %2; Min: %3; Max: %4").arg(sum).arg(sum/sel.count()).arg(min).arg(max);
                }
            }
            emit statusMessageRequested(statusMessage);
        });
    }
    // Search stored table settings for this table
    bool storedDataFound = browseTableSettings.contains(tablename);

    // Set new table
    if(!storedDataFound)
    {
        // No stored settings found.

        // Set table name and apply default display format settings
        m_browseTableModel->setQuery(sqlb::Query(tablename));

        // There aren't any information stored for this table yet, so use some default values

        // Hide rowid column. Needs to be done before the column widths setting because of the workaround in there
        showRowidColumn(false);

        // Unhide all columns by default
        on_actionShowAllColumns_triggered();

        // Enable editing in general, but lock view editing
        unlockViewEditing(false);

        // Column widths
        for(int i=1;i<m_browseTableModel->columnCount();i++)
            ui->dataTable->setColumnWidth(i, ui->dataTable->horizontalHeader()->defaultSectionSize());

        // Encoding
        m_browseTableModel->setEncoding(defaultBrowseTableEncoding);

        // Global filter
        ui->editGlobalFilter->clear();

        updateRecordsetLabel();

        // Plot
        emit updatePlot(ui->dataTable, m_browseTableModel, &browseTableSettings[tablename], true);

        // The filters can be left empty as they are
    } else {
        // Stored settings found. Retrieve them and assemble a query from them.
        BrowseDataTableSettings storedData = browseTableSettings[tablename];
        sqlb::Query query(tablename);

        // Sorting
        query.setOrderBy(storedData.query.orderBy());

        // Filters
        for(auto it=storedData.filterValues.constBegin();it!=storedData.filterValues.constEnd();++it)
            query.where().insert({it.key(), CondFormat::filterToSqlCondition(it.value(), m_browseTableModel->encoding()).toStdString()});

        // Global filter
        for(const auto& f : storedData.globalFilters)
            query.globalWhere().push_back(CondFormat::filterToSqlCondition(f, m_browseTableModel->encoding()).toStdString());

        // Display formats
        bool only_defaults = true;
        if(db->getObjectByName(tablename))
        {
            const sqlb::FieldInfoList& tablefields = db->getObjectByName(tablename)->fieldInformation();
            for(size_t i=0; i<tablefields.size(); ++i)
            {
                QString format = storedData.displayFormats[static_cast<int>(i)+1];
                if(format.size())
                {
                    query.selectedColumns().emplace_back(tablefields.at(i).name, format.toStdString());
                    only_defaults = false;
                } else {
                    query.selectedColumns().emplace_back(tablefields.at(i).name, tablefields.at(i).name);
                }
            }
        }
        if(only_defaults)
            query.selectedColumns().clear();

        // Unlock view editing
        query.setRowIdColumn(storedData.unlockViewPk.toStdString());

        // Apply query
        m_browseTableModel->setQuery(query);

        // There is information stored for this table, so extract it and apply it
        applyBrowseTableSettings(storedData);

        updateRecordsetLabel();

        // Plot
        emit updatePlot(ui->dataTable, m_browseTableModel, &browseTableSettings[tablename], false);
    }

    // Show/hide menu options depending on whether this is a table or a view
    if(db->getObjectByName(currentlyBrowsedTableName()) && db->getObjectByName(currentlyBrowsedTableName())->type() == sqlb::Object::Table)
    {
        // Table
        sqlb::TablePtr table = db->getObjectByName<sqlb::Table>(currentlyBrowsedTableName());
        ui->actionUnlockViewEditing->setVisible(false);
        ui->actionShowRowidColumn->setVisible(!table->withoutRowidTable());
    } else {
        // View
        ui->actionUnlockViewEditing->setVisible(true);
        ui->actionShowRowidColumn->setVisible(false);
    }

    updateInsertDeleteRecordButton();
}

void TableBrowser::clearFilters()
{
    ui->dataTable->filterHeader()->clearFilters();
    ui->editGlobalFilter->clear();
}

void TableBrowser::reloadSettings()
{
    ui->dataTable->reloadSettings();

    ui->browseToolbar->setToolButtonStyle(static_cast<Qt::ToolButtonStyle>(Settings::getValue("General", "toolbarStyleBrowse").toInt()));
    m_browseTableModel->setChunkSize(static_cast<std::size_t>(Settings::getValue("db", "prefetchsize").toUInt()));
}

void TableBrowser::setCurrentTable(const sqlb::ObjectIdentifier& name)
{
    ui->comboBrowseTable->setCurrentIndex(ui->comboBrowseTable->findText(QString::fromStdString(name.toDisplayString())));
}

void TableBrowser::clearTableBrowser()
{
    if (!ui->dataTable->model())
        return;

    ui->dataTable->setModel(nullptr);
    if(qobject_cast<FilterTableHeader*>(ui->dataTable->horizontalHeader()))
        qobject_cast<FilterTableHeader*>(ui->dataTable->horizontalHeader())->generateFilters(0);

    ui->editGlobalFilter->blockSignals(true);
    ui->editGlobalFilter->clear();
    ui->editGlobalFilter->blockSignals(false);
}

void TableBrowser::updateFilter(int column, const QString& value)
{
    // Set minimum width to the vertical header in order to avoid flickering while a filter is being updated.
    ui->dataTable->verticalHeader()->setMinimumWidth(ui->dataTable->verticalHeader()->width());

    m_browseTableModel->updateFilter(column, value);
    BrowseDataTableSettings& settings = browseTableSettings[currentlyBrowsedTableName()];
    if(value.isEmpty() && settings.filterValues.remove(column) > 0)
    {
        emit projectModified();
    } else {
        if (settings.filterValues[column] != value) {
            settings.filterValues[column] = value;
            emit projectModified();
        }
    }

    updateRecordsetLabel();

    // Reapply the view settings. This seems to be necessary as a workaround for newer Qt versions.
    applyBrowseTableSettings(settings, true);
}

void TableBrowser::addCondFormat(int column, const QString& value)
{
    QFont font = QFont(Settings::getValue("databrowser", "font").toString());
    font.setPointSize(Settings::getValue("databrowser", "fontsize").toInt());

    // Create automatically a new conditional format with the next serial background color according to the theme and the regular foreground
    // color and font in the settings.
    CondFormat newCondFormat(value, QColor(Settings::getValue("databrowser", "reg_fg_colour").toString()),
                             m_condFormatPalette.nextSerialColor(Palette::appHasDarkTheme()),
                             font,
                             CondFormat::AlignLeft,
                             m_browseTableModel->encoding());
    m_browseTableModel->addCondFormat(column, newCondFormat);
    browseTableSettings[currentlyBrowsedTableName()].condFormats[column].push_back(newCondFormat);
}

void TableBrowser::clearAllCondFormats(int column)
{
    std::vector<CondFormat> emptyCondFormatVector = std::vector<CondFormat>();
    m_browseTableModel->setCondFormats(column, emptyCondFormatVector);
    browseTableSettings[currentlyBrowsedTableName()].condFormats[column].clear();
    emit projectModified();
}

void TableBrowser::editCondFormats(int column)
{
    CondFormatManager condFormatDialog(browseTableSettings[currentlyBrowsedTableName()].condFormats[column],
                                       m_browseTableModel->encoding(), this);
    condFormatDialog.setWindowTitle(tr("Conditional formats for \"%1\"").
                                    arg(m_browseTableModel->headerData(column, Qt::Horizontal).toString()));
    if (condFormatDialog.exec()) {
        std::vector<CondFormat> condFormatVector = condFormatDialog.getCondFormats();
        m_browseTableModel->setCondFormats(column, condFormatVector);
        browseTableSettings[currentlyBrowsedTableName()].condFormats[column] = condFormatVector;
        emit projectModified();
    }
}

void TableBrowser::modifyColumnFormat(std::unordered_set<int> columns, std::function<void(CondFormat&)> changeFunction)
{
    for (int column : columns) {
        std::vector<CondFormat>& columnFormats = browseTableSettings[currentlyBrowsedTableName()].condFormats[column];

        auto it = std::find_if(columnFormats.begin(), columnFormats.end(), [](const CondFormat& format) {
                return format.sqlCondition().isEmpty();
            });
        if(it != columnFormats.end()) {
            changeFunction(*it);
            m_browseTableModel->addCondFormat(column, *it);
        } else {
            // Create a new conditional format based on defaults and then modify it as requested using the passed function.
            // Alignment is get from the current column since the default is different from text and numbers.
            QFont font = QFont(Settings::getValue("databrowser", "font").toString());
            font.setPointSize(Settings::getValue("databrowser", "fontsize").toInt());
            Qt::Alignment align = Qt::Alignment(m_browseTableModel->data(currentIndex().sibling(currentIndex().row(), column),
                                                                         Qt::TextAlignmentRole).toInt());

            CondFormat newCondFormat(QString(""), QColor(Settings::getValue("databrowser", "reg_fg_colour").toString()),
                                     QColor(Settings::getValue("databrowser", "reg_bg_colour").toString()),
                                     font,
                                     CondFormat::fromCombinedAlignment(align),
                                     m_browseTableModel->encoding());
            changeFunction(newCondFormat);
            m_browseTableModel->addCondFormat(column, newCondFormat);
            browseTableSettings[currentlyBrowsedTableName()].condFormats[column].push_back(newCondFormat);
        }
    }
    emit projectModified();
}

void TableBrowser::updateRecordsetLabel()
{
    // Get all the numbers, i.e. the number of the first row and the last row as well as the total number of rows
    int from = ui->dataTable->verticalHeader()->visualIndexAt(0) + 1;
    int total = m_browseTableModel->rowCount();
    int to = ui->dataTable->verticalHeader()->visualIndexAt(ui->dataTable->height()) - 1;
    if (to == -2)
        to = total;

    // Update the validator of the goto row field
    gotoValidator->setRange(0, total);

    // When there is no query for this table (i.e. no table is selected), there is no row count query either which in turn means
    // that the row count query will never finish. And because of this the row count will be forever unknown. To avoid always showing
    // a misleading "determining row count" text in the UI we set the row count status to complete here for empty queries.
    auto row_count_available = m_browseTableModel->rowCountAvailable();
    if(m_browseTableModel->query().isEmpty())
        row_count_available = SqliteTableModel::RowCount::Complete;

    // Update the label showing the current position
    QString txt;
    switch(row_count_available)
    {
    case SqliteTableModel::RowCount::Unknown:
        txt = tr("determining row count...");
        break;
    case SqliteTableModel::RowCount::Partial:
        txt = tr("%1 - %2 of >= %3").arg(from).arg(to).arg(total);
        break;
    case SqliteTableModel::RowCount::Complete:
        txt = tr("%1 - %2 of %3").arg(from).arg(to).arg(total);
        break;
    }
    ui->labelRecordset->setText(txt);

    enableEditing(m_browseTableModel->rowCountAvailable() != SqliteTableModel::RowCount::Unknown);
}

void TableBrowser::applyBrowseTableSettings(const BrowseDataTableSettings& storedData, bool skipFilters)
{
    // We don't want to pass storedData by reference because the functions below would change the referenced data in their original
    // place, thus modifiying the data this function can use. To have a static description of what the view should look like we want
    // a copy here.

    // Show rowid column. Needs to be done before the column widths setting because of the workaround in there and before the filter setting
    // because of the filter row generation.
    showRowidColumn(storedData.showRowid, skipFilters);

    // Enable editing in general and (un)lock view editing depending on the settings
    unlockViewEditing(!storedData.unlockViewPk.isEmpty(), storedData.unlockViewPk);

    // Column hidden status
    on_actionShowAllColumns_triggered();
    for(auto hiddenIt=storedData.hiddenColumns.constBegin();hiddenIt!=storedData.hiddenColumns.constEnd();++hiddenIt)
        hideColumns(hiddenIt.key(), hiddenIt.value());

    // Column widths
    for(auto widthIt=storedData.columnWidths.constBegin();widthIt!=storedData.columnWidths.constEnd();++widthIt)
        ui->dataTable->setColumnWidth(widthIt.key(), widthIt.value());

    // Filters
    if(!skipFilters)
    {
        // Set filters blocking signals, since the filter is already applied to the browse table model
        FilterTableHeader* filterHeader = qobject_cast<FilterTableHeader*>(ui->dataTable->horizontalHeader());
        bool oldState = filterHeader->blockSignals(true);
        for(auto filterIt=storedData.filterValues.constBegin();filterIt!=storedData.filterValues.constEnd();++filterIt)
            filterHeader->setFilter(static_cast<size_t>(filterIt.key()), filterIt.value());

        // Conditional formats
        for(auto formatIt=storedData.condFormats.constBegin(); formatIt!=storedData.condFormats.constEnd(); ++formatIt)
            m_browseTableModel->setCondFormats(formatIt.key(), formatIt.value());

      filterHeader->blockSignals(oldState);

      ui->editGlobalFilter->blockSignals(true);
      QString text;
      for(const auto& f : storedData.globalFilters)
          text += f + " ";
      text.chop(1);
      ui->editGlobalFilter->setText(text);
      ui->editGlobalFilter->blockSignals(false);
    }

    // Encoding
    m_browseTableModel->setEncoding(storedData.encoding);
}

void TableBrowser::enableEditing(bool enable_edit)
{
    // Don't enable anything if this is a read only database
    bool edit = enable_edit && !db->readOnly();

    // Apply settings
    ui->dataTable->setEditTriggers(edit ? QAbstractItemView::SelectedClicked | QAbstractItemView::AnyKeyPressed | QAbstractItemView::EditKeyPressed : QAbstractItemView::NoEditTriggers);
    updateInsertDeleteRecordButton();
}

void TableBrowser::showRowidColumn(bool show, bool skipFilters)
{
    // Block all signals from the horizontal header. Otherwise the QHeaderView::sectionResized signal causes us trouble
    ui->dataTable->horizontalHeader()->blockSignals(true);

    // WORKAROUND
    // Set the opposite hidden/visible status of what we actually want for the rowid column. This is to work around a Qt bug which
    // is present in at least version 5.7.1. The problem is this: when you browse a table/view with n colums, then switch to a table/view
    // with less than n columns, you'll be able to resize the first (hidden!) column by resizing the section to the left of the first visible
    // column. By doing so the table view gets messed up. But even when not resizing the first hidden column, tab-ing through the fields
    // will stop at the not-so-much-hidden rowid column, too. All this can be fixed by this line. I haven't managed to find another workaround
    // or way to fix this yet.
    ui->dataTable->setColumnHidden(0, show);

    // Show/hide rowid column
    ui->dataTable->setColumnHidden(0, !show);

    // Update checked status of the popup menu action
    ui->actionShowRowidColumn->setChecked(show);

    // Save settings for this table
    sqlb::ObjectIdentifier current_table = currentlyBrowsedTableName();
    if (browseTableSettings[current_table].showRowid != show) {
        emit projectModified();
        browseTableSettings[current_table].showRowid = show;
    }

    // Update the filter row
    if(!skipFilters)
        qobject_cast<FilterTableHeader*>(ui->dataTable->horizontalHeader())->generateFilters(static_cast<size_t>(m_browseTableModel->columnCount()), show);

    // Re-enable signals
    ui->dataTable->horizontalHeader()->blockSignals(false);

    ui->dataTable->update();
}

void TableBrowser::unlockViewEditing(bool unlock, QString pk)
{
    sqlb::ObjectIdentifier currentTable = currentlyBrowsedTableName();

    if(currentTable.isEmpty())
        return;

    // If this isn't a view just unlock editing and return
    if(db->getObjectByName(currentTable) && db->getObjectByName(currentTable)->type() != sqlb::Object::View)
    {
        m_browseTableModel->setPseudoPk(m_browseTableModel->pseudoPk());
        enableEditing(true);
        return;
    }

    sqlb::ViewPtr obj = db->getObjectByName<sqlb::View>(currentTable);

    // If the view gets unlocked for editing and we don't have a 'primary key' for this view yet, then ask for one
    if(unlock && pk.isEmpty())
    {
        while(true)
        {
            bool ok;

            QStringList options;
            for(const auto& n : obj->fieldNames())
                options.push_back(QString::fromStdString(n));

            // Ask for a PK
            pk = QInputDialog::getItem(this,
                                       qApp->applicationName(),
                                       tr("Please enter a pseudo-primary key in order to enable editing on this view. "
                                          "This should be the name of a unique column in the view."),
                                       options,
                                       0,
                                       false,
                                       &ok);

            // Cancelled?
            if(!ok || pk.isEmpty()) {
                ui->actionUnlockViewEditing->setChecked(false);
                return;
            }

            // Do some basic testing of the input and if the input appears to be good, go on
            if(db->executeSQL(QString("SELECT %1 FROM %2 LIMIT 1;").arg(sqlb::escapeIdentifier(pk)).arg(QString::fromStdString(currentTable.toString())), false, true))
                break;
        }
    } else if(!unlock) {
        // Locking the view is done by unsetting the pseudo-primary key
        pk = "_rowid_";
    }

    // (De)activate editing
    enableEditing(unlock);
    m_browseTableModel->setPseudoPk({pk.toStdString()});

    // Update checked status of the popup menu action
    ui->actionUnlockViewEditing->blockSignals(true);
    ui->actionUnlockViewEditing->setChecked(unlock);
    ui->actionUnlockViewEditing->blockSignals(false);

    // If the settings didn't change, do not try to reapply them.
    // This avoids an infinite mutual recursion.
    BrowseDataTableSettings& settings = browseTableSettings[currentTable];

    if(settings.unlockViewPk != pk) {
        // Save settings for this table
        settings.unlockViewPk = pk;
        // Reapply the view settings. This seems to be necessary as a workaround for newer Qt versions.
        applyBrowseTableSettings(settings);
        emit projectModified();
    }
}

void TableBrowser::hideColumns(int column, bool hide)
{
    sqlb::ObjectIdentifier tableName = currentlyBrowsedTableName();

    // Select columns to (un)hide
    std::unordered_set<int> columns;
    if(column == -1)
    {
         if(ui->dataTable->selectedCols().size() == 0)
             columns.insert(ui->actionBrowseTableEditDisplayFormat->property("clicked_column").toInt());
         else {
             auto cols = ui->dataTable->selectedCols();
             columns.insert(cols.begin(), cols.end());
         }
    } else {
        columns.insert(column);
    }

    // (Un)hide requested column(s)
    for(int col : columns)
    {
        ui->dataTable->setColumnHidden(col, hide);
        if(!hide)
            ui->dataTable->setColumnWidth(col, ui->dataTable->horizontalHeader()->defaultSectionSize());
        browseTableSettings[tableName].hiddenColumns[col] = hide;
    }

    // check to see if all the columns are hidden
    bool allHidden = true;
    for(int col = 1; col < ui->dataTable->model()->columnCount(); col++)
    {
        if(!ui->dataTable->isColumnHidden(col))
        {
            allHidden = false;
            break;
        }
    }

    if(allHidden  && ui->dataTable->model()->columnCount() > 1)
        hideColumns(1, false);
    emit projectModified();
}

void TableBrowser::on_actionShowAllColumns_triggered()
{
    for(int col = 1; col < ui->dataTable->model()->columnCount(); col++)
    {
        if(ui->dataTable->isColumnHidden(col))
            hideColumns(col, false);
    }
}

void TableBrowser::updateInsertDeleteRecordButton()
{
    // Update the delete record button to reflect number of selected records

    // NOTE: We're assuming here that the selection is always contiguous, i.e. that there are never two selected
    // rows with a non-selected row in between.
    int rows = 0;

    // If there is no model yet (because e.g. no database file is opened) there is no selection model either. So we need to check for that here
    // in order to avoid null pointer dereferences. If no selection model exists we will just continue as if no row is selected because without a
    // model you could argue there actually is no row to be selected.
    if(ui->dataTable->selectionModel())
    {
        const auto & sel = ui->dataTable->selectionModel()->selectedIndexes();
        if(sel.count())
            rows = sel.last().row() - sel.first().row() + 1;
    }

    // Enable the insert and delete buttons only if the currently browsed table or view is editable. For the delete button we additionally require
    // at least one row to be selected. For the insert button there is an extra rule to disable it when we are browsing a view because inserting
    // into a view isn't supported yet.
    bool isEditable = m_browseTableModel->isEditable() && !db->readOnly();
    ui->actionNewRecord->setEnabled(isEditable);
    ui->actionDeleteRecord->setEnabled(isEditable && rows != 0);

    if(rows > 1)
        ui->actionDeleteRecord->setText(tr("Delete Records"));
    else
        ui->actionDeleteRecord->setText(tr("Delete Record"));
}

void TableBrowser::duplicateRecord(int currentRow)
{
    auto row = m_browseTableModel->dittoRecord(currentRow);
    if (row.isValid())
        ui->dataTable->setCurrentIndex(row);
    else
        QMessageBox::warning(this, qApp->applicationName(), db->lastError());
}

void TableBrowser::browseTableHeaderClicked(int logicalindex)
{
    BrowseDataTableSettings& settings = browseTableSettings[currentlyBrowsedTableName()];

    // Abort if there is more than one column selected because this tells us that the user pretty sure wants to do a range selection
    // instead of sorting data. But restore before the sort indicator automatically changed by Qt so it still indicates the last
    // use sort action.
    // This check is disabled when the Control key is pressed. This is done because we use the Control key for sorting by multiple columns and
    // Qt seems to pretty much always select multiple columns when the Control key is pressed.
    if(!QApplication::keyboardModifiers().testFlag(Qt::ControlModifier) && ui->dataTable->selectionModel()->selectedColumns().count() > 1) {
        applyBrowseTableSettings(settings);
        return;
    }

    // Set minimum width to the vertical header in order to avoid flickering when sorting.
    ui->dataTable->verticalHeader()->setMinimumWidth(ui->dataTable->verticalHeader()->width());

    // Get the current list of sort columns
    auto& columns = settings.query.orderBy();

    // Before sorting, first check if the Control key is pressed. If it is, we want to append this column to the list of sort columns. If it is not,
    // we want to sort only by the new column.
    if(QApplication::keyboardModifiers().testFlag(Qt::ControlModifier))
    {
        // Multi column sorting

        // If the column was control+clicked again, change its sort order.
        // If not already in the sort order, add the column as a new sort column to the list.
        bool present = false;
        for(sqlb::SortedColumn& sortedCol : columns) {

            if(sortedCol.column == static_cast<size_t>(logicalindex)) {
                sortedCol.direction = (sortedCol.direction == sqlb::Ascending ? sqlb::Descending : sqlb::Ascending);
                present = true;
                break;
            }
        }
        if(!present)
            columns.emplace_back(logicalindex, sqlb::Ascending);
    } else {
        // Single column sorting

        // If we have exactly one sort column and it is the column which was just clicked, change its sort order.
        // If not, clear the list of sorting columns and replace it by a single new sort column.
        if(columns.size() == 1 && columns.front().column == static_cast<size_t>(logicalindex))
        {
            columns.front().direction = (columns.front().direction == sqlb::Ascending ? sqlb::Descending : sqlb::Ascending);
        } else {
            columns.clear();
            columns.emplace_back(logicalindex, sqlb::Ascending);
        }
    }

    // Do the actual sorting
    ui->dataTable->sortByColumns(columns);

    // select the first item in the column so the header is bold
    // we might try to select the last selected item
    ui->dataTable->setCurrentIndex(ui->dataTable->currentIndex().sibling(0, logicalindex));

    emit updatePlot(ui->dataTable, m_browseTableModel, &browseTableSettings[currentlyBrowsedTableName()], true);

    // Reapply the view settings. This seems to be necessary as a workaround for newer Qt versions.
    applyBrowseTableSettings(settings);

    emit projectModified();
}

void TableBrowser::updateBrowseDataColumnWidth(int section, int /*old_size*/, int new_size)
{
    std::unordered_set<int> selectedCols = ui->dataTable->selectedCols();
    sqlb::ObjectIdentifier tableName = currentlyBrowsedTableName();

    if (selectedCols.find(section) == selectedCols.end())
    {
        if (browseTableSettings[tableName].columnWidths[section] != new_size) {
            emit projectModified();
            browseTableSettings[tableName].columnWidths[section] = new_size;
        }
    }
    else
    {
        ui->dataTable->blockSignals(true);
        for(int col : selectedCols)
        {
            ui->dataTable->setColumnWidth(col, new_size);
            if (browseTableSettings[tableName].columnWidths[col] != new_size) {
                emit projectModified();
                browseTableSettings[tableName].columnWidths[col] = new_size;
            }
        }
        ui->dataTable->blockSignals(false);
    }
}

void TableBrowser::showDataColumnPopupMenu(const QPoint& pos)
{
    // Get the index of the column which the user has clicked on and store it in the action. This is sort of hack-ish and it might be the heat in my room
    // but I haven't come up with a better solution so far
    int logical_index = ui->dataTable->horizontalHeader()->logicalIndexAt(pos);
    if(logical_index == -1)     // Don't open the popup menu if the user hasn't clicked on a column header
            return;
    ui->actionBrowseTableEditDisplayFormat->setProperty("clicked_column", logical_index);

    // Calculate the proper position for the context menu and display it
    popupBrowseDataHeaderMenu->exec(ui->dataTable->horizontalHeader()->mapToGlobal(pos));
}

void TableBrowser::showRecordPopupMenu(const QPoint& pos)
{
    if(!(db->getObjectByName(currentlyBrowsedTableName())->type() == sqlb::Object::Types::Table && !db->readOnly()))
        return;

    int row = ui->dataTable->verticalHeader()->logicalIndexAt(pos);
    if (row == -1)
        return;

    // Select the row if it is not already in the selection.
    QModelIndexList rowList = ui->dataTable->selectionModel()->selectedRows();
    bool found = false;
    for (QModelIndex index : rowList) {
        if (row == index.row()) {
            found = true;
            break;
        }
    }
    if (!found)
        ui->dataTable->selectRow(row);

    rowList = ui->dataTable->selectionModel()->selectedRows();

    QString duplicateText = rowList.count() > 1 ? tr("Duplicate records") : tr("Duplicate record");

    QMenu popupRecordMenu(this);
    QAction* action = new QAction(duplicateText, &popupRecordMenu);
    // Set shortcut for documentation purposes (the actual functional shortcut is not set here)
    action->setShortcut(QKeySequence(tr("Ctrl+\"")));
    popupRecordMenu.addAction(action);

    connect(action, &QAction::triggered, [&]() {
            for (QModelIndex index : rowList) {
                duplicateRecord(index.row());
            }
    });

    QAction* deleteRecordAction = new QAction(QIcon(":icons/delete_record"), ui->actionDeleteRecord->text(), &popupRecordMenu);
    popupRecordMenu.addAction(deleteRecordAction);

    connect(deleteRecordAction, &QAction::triggered, [&]() {
            deleteRecord();
    });

    popupRecordMenu.exec(ui->dataTable->verticalHeader()->mapToGlobal(pos));
}

void TableBrowser::addRecord()
{
    int row = m_browseTableModel->rowCount();

    // If table has pseudo_pk, then it must be an editable view. Jump straight to inserting by pop-up dialog.
    if(!m_browseTableModel->hasPseudoPk() && m_browseTableModel->insertRow(row))
    {
        selectTableLine(row);
    } else {
        // Error inserting empty row.
        // User has to provide values acomplishing the constraints. Open Add Record Dialog.
        insertValues();
    }
}

void TableBrowser::insertValues()
{
    std::vector<std::string> pseudo_pk = m_browseTableModel->hasPseudoPk() ? m_browseTableModel->pseudoPk() : std::vector<std::string>();
    AddRecordDialog dialog(*db, currentlyBrowsedTableName(), this, pseudo_pk);
    if (dialog.exec())
        updateTable();
}

void TableBrowser::deleteRecord()
{
    if(ui->dataTable->selectionModel()->hasSelection())
    {
        // If only filter header is selected
        if(ui->dataTable->selectionModel()->selectedIndexes().isEmpty())
            return;

        int old_row = ui->dataTable->currentIndex().row();
        while(ui->dataTable->selectionModel()->hasSelection())
        {
            int first_selected_row = ui->dataTable->selectionModel()->selectedIndexes().first().row();
            int last_selected_row = ui->dataTable->selectionModel()->selectedIndexes().last().row();
            int selected_rows_count = last_selected_row - first_selected_row + 1;
            if(!m_browseTableModel->removeRows(first_selected_row, selected_rows_count))
            {
                QMessageBox::warning(this, QApplication::applicationName(), tr("Error deleting record:\n%1").arg(db->lastError()));
                break;
            }
        }

        if(old_row > m_browseTableModel->rowCount())
            old_row = m_browseTableModel->rowCount();
        selectTableLine(old_row);
    } else {
        QMessageBox::information( this, QApplication::applicationName(), tr("Please select a record first"));
    }
}

void TableBrowser::navigatePrevious()
{
    int curRow = ui->dataTable->currentIndex().row();
    curRow -= ui->dataTable->numVisibleRows() - 1;
    if(curRow < 0)
        curRow = 0;
    selectTableLine(curRow);
}

void TableBrowser::navigateNext()
{
    int curRow = ui->dataTable->currentIndex().row();
    curRow += ui->dataTable->numVisibleRows() - 1;
    if(curRow >= m_browseTableModel->rowCount())
        curRow = m_browseTableModel->rowCount() - 1;
    selectTableLine(curRow);
}

void TableBrowser::navigateBegin()
{
    selectTableLine(0);
}

void TableBrowser::navigateEnd()
{
    selectTableLine(m_browseTableModel->rowCount()-1);
}

void TableBrowser::navigateGoto()
{
    int row = ui->editGoto->text().toInt();
    if(row <= 0)
        row = 1;
    if(row > m_browseTableModel->rowCount())
        row = m_browseTableModel->rowCount();

    selectTableLine(row - 1);
    ui->editGoto->setText(QString::number(row));
}

void TableBrowser::selectTableLine(int lineToSelect)
{
    ui->dataTable->selectTableLine(lineToSelect);
}

void TableBrowser::on_actionClearFilters_triggered()
{
    ui->dataTable->filterHeader()->clearFilters();
}

void TableBrowser::on_actionClearSorting_triggered()
{
    // Get the current list of sort columns
    auto& columns = browseTableSettings[currentlyBrowsedTableName()].query.orderBy();
    columns.clear();
    // Set cleared vector of sort-by columns
    m_browseTableModel->sort(columns);
}

void TableBrowser::editDataColumnDisplayFormat()
{
    // Get the current table name and fetch its table object, then retrieve the fields of that table and look up the index of the clicked table header
    // section using it as the table field array index. Subtract one from the header index to get the column index because in the the first (though hidden)
    // column is always the rowid column. Ultimately, get the column name from the column object
    sqlb::ObjectIdentifier current_table = currentlyBrowsedTableName();
    int field_number = sender()->property("clicked_column").toInt();
    QString field_name;
    if (db->getObjectByName(current_table)->type() == sqlb::Object::Table)
        field_name = QString::fromStdString(db->getObjectByName<sqlb::Table>(current_table)->fields.at(static_cast<size_t>(field_number)-1).name());
    else
        field_name = QString::fromStdString(db->getObjectByName<sqlb::View>(current_table)->fieldNames().at(static_cast<size_t>(field_number)-1));
    // Get the current display format of the field
    QString current_displayformat = browseTableSettings[current_table].displayFormats[field_number];

    // Open the dialog
    ColumnDisplayFormatDialog dialog(*db, current_table, field_name, current_displayformat, this);
    if(dialog.exec())
    {
        // Set the newly selected display format
        QString new_format = dialog.selectedDisplayFormat();
        if(new_format.size())
            browseTableSettings[current_table].displayFormats[field_number] = new_format;
        else
            browseTableSettings[current_table].displayFormats.remove(field_number);
        emit projectModified();

        // Refresh view
        updateTable();
    }
}

void TableBrowser::exportFilteredTable()
{
    ExportDataDialog dialog(*db, ExportDataDialog::ExportFormatCsv, this, m_browseTableModel->customQuery(false));
    dialog.exec();
}

void TableBrowser::saveFilterAsView()
{
    if (m_browseTableModel->filterCount() > 0)
        // Save as view a custom query without rowid
        emit createView(m_browseTableModel->customQuery(false));
    else
        QMessageBox::information(this, qApp->applicationName(), tr("There is no filter set for this table. View will not be created."));
}

void TableBrowser::browseDataSetTableEncoding(bool forAllTables)
{
    // Get the old encoding
    QString encoding = m_browseTableModel->encoding();

    // Ask the user for a new encoding
    bool ok;
    QString question;
    QStringList availableCodecs = toStringList(QTextCodec::availableCodecs());
    availableCodecs.removeDuplicates();
    int currentItem = availableCodecs.indexOf(encoding);

    if(forAllTables)
        question = tr("Please choose a new encoding for all tables.");
    else
        question = tr("Please choose a new encoding for this table.");
    encoding = QInputDialog::getItem(this,
                                     tr("Set encoding"),
                                     tr("%1\nLeave the field empty for using the database encoding.").arg(question),
                                     availableCodecs,
                                     currentItem,
                                     true, // editable
                                     &ok);

    // Only set the new encoding if the user clicked the OK button
    if(ok)
    {
        // Check if encoding is valid
        if(!encoding.isEmpty() && !QTextCodec::codecForName(encoding.toUtf8()))
        {
            QMessageBox::warning(this, qApp->applicationName(), tr("This encoding is either not valid or not supported."));
            return;
        }

        // Set encoding for current table
        m_browseTableModel->setEncoding(encoding);

        // Save encoding for this table
        browseTableSettings[currentlyBrowsedTableName()].encoding = encoding;

        // Set default encoding if requested to and change all stored table encodings
        if(forAllTables)
        {
            defaultBrowseTableEncoding = encoding;

            for(auto it=browseTableSettings.begin();it!=browseTableSettings.end();++it)
                it.value().encoding = encoding;
        }

        emit projectModified();
    }
}

void TableBrowser::browseDataSetDefaultTableEncoding()
{
    browseDataSetTableEncoding(true);
}

void TableBrowser::jumpToRow(const sqlb::ObjectIdentifier& table, QString column, const QByteArray& value)
{
    // First check if table exists
    sqlb::TablePtr obj = db->getObjectByName<sqlb::Table>(table);
    if(!obj)
        return;

    // If no column name is set, assume the primary key is meant
    if(!column.size())
        column = QString::fromStdString(obj->primaryKey()->columnList().front());

    // If column doesn't exist don't do anything
    auto column_index = sqlb::findField(obj, column.toStdString());
    if(column_index == obj->fields.end())
        return;

    // Jump to table
    setCurrentTable(table);

    // Set filter
    ui->dataTable->filterHeader()->setFilter(static_cast<size_t>(column_index-obj->fields.begin()+1), QString("=") + value);
    updateTable();
}

void TableBrowser::find(const QString& expr, bool forward, bool include_first)
{
    // Get the cell from which the search should be started. If there is a selected cell, use that. If there is no selected cell, start at the first cell.
    QModelIndex start;
    if(ui->dataTable->selectionModel()->hasSelection())
        start = ui->dataTable->selectionModel()->selectedIndexes().front();
    else
        start = m_browseTableModel->index(0, 0);

    // Prepare the match flags with all the search settings
    Qt::MatchFlags flags = Qt::MatchWrap;

    if(ui->checkFindCaseSensitive->isChecked())
        flags |= Qt::MatchCaseSensitive;

    if(ui->checkFindWholeCell->isChecked())
        flags |= Qt::MatchFixedString;
    else
        flags |= Qt::MatchContains;

    if(ui->checkFindRegEx->isChecked())
        flags |= Qt::MatchRegExp;

    // Prepare list of columns to search in. We only search in non-hidden rows
    std::vector<int> column_list;
    sqlb::ObjectIdentifier tableName = currentlyBrowsedTableName();
    if(browseTableSettings[tableName].showRowid)
        column_list.push_back(0);
    for(int i=1;i<m_browseTableModel->columnCount();i++)
    {
        if(browseTableSettings[tableName].hiddenColumns.contains(i) == false)
            column_list.push_back(i);
        else if(browseTableSettings[tableName].hiddenColumns[i] == false)
            column_list.push_back(i);
    }

    // Perform the actual search using the model class
    const auto match = m_browseTableModel->nextMatch(start, column_list, expr, flags, !forward, include_first);

    // Select the next match if we found one
    if(match.isValid())
        ui->dataTable->setCurrentIndex(match);

    // Make the expression control red if no results were found
    if(match.isValid() || expr == "")
        ui->editFindExpression->setStyleSheet("");
    else
        ui->editFindExpression->setStyleSheet("QLineEdit {color: white; background-color: rgb(255, 102, 102)}");
}<|MERGE_RESOLUTION|>--- conflicted
+++ resolved
@@ -129,33 +129,32 @@
     connect(ui->dataTable, &ExtendedTableWidget::openFileFromDropEvent, this, &TableBrowser::requestFileOpen);
     connect(ui->dataTable, &ExtendedTableWidget::selectedRowsToBeDeleted, this, &TableBrowser::deleteRecord);
 
-<<<<<<< HEAD
     connect(ui->fontComboBox, &QFontComboBox::currentFontChanged, this, [this](const QFont &font) {
-        modifyColumnFormat(ui->dataTable->selectedCols(), [font](CondFormat& format) { format.setFontFamily(font.family()); });
+        modifyColumnFormat(ui->dataTable->colsInSelection(), [font](CondFormat& format) { format.setFontFamily(font.family()); });
     });
     connect(ui->fontSizeBox, QOverload<int>::of(&QSpinBox::valueChanged), this, [this](int pointSize) {
-        modifyColumnFormat(ui->dataTable->selectedCols(), [pointSize](CondFormat& format) { format.setFontPointSize(pointSize); });
+        modifyColumnFormat(ui->dataTable->colsInSelection(), [pointSize](CondFormat& format) { format.setFontPointSize(pointSize); });
     });
 
     connect(ui->actionFontColor, &QAction::triggered, this, [this]() {
         QColor color = QColorDialog::getColor(QColor(m_browseTableModel->data(currentIndex(), Qt::ForegroundRole).toString()));
         if(color.isValid())
-            modifyColumnFormat(ui->dataTable->selectedCols(), [color](CondFormat& format) { format.setForegroundColor(color); });
+            modifyColumnFormat(ui->dataTable->colsInSelection(), [color](CondFormat& format) { format.setForegroundColor(color); });
     });
     connect(ui->actionBackgroundColor, &QAction::triggered, this, [this]() {
         QColor color = QColorDialog::getColor(QColor(m_browseTableModel->data(currentIndex(), Qt::BackgroundRole).toString()));
         if(color.isValid())
-            modifyColumnFormat(ui->dataTable->selectedCols(), [color](CondFormat& format) { format.setBackgroundColor(color); });
+            modifyColumnFormat(ui->dataTable->colsInSelection(), [color](CondFormat& format) { format.setBackgroundColor(color); });
     });
 
     connect(ui->actionBold, &QAction::toggled, this, [this](bool checked) {
-        modifyColumnFormat(ui->dataTable->selectedCols(), [checked](CondFormat& format) { format.setBold(checked); });
+        modifyColumnFormat(ui->dataTable->colsInSelection(), [checked](CondFormat& format) { format.setBold(checked); });
     });
     connect(ui->actionItalic, &QAction::toggled, this, [this](bool checked) {
-        modifyColumnFormat(ui->dataTable->selectedCols(), [checked](CondFormat& format) { format.setItalic(checked); });
+        modifyColumnFormat(ui->dataTable->colsInSelection(), [checked](CondFormat& format) { format.setItalic(checked); });
     });
     connect(ui->actionUnderline, &QAction::toggled, this, [this](bool checked) {
-        modifyColumnFormat(ui->dataTable->selectedCols(), [checked](CondFormat& format) { format.setUnderline(checked); });
+        modifyColumnFormat(ui->dataTable->colsInSelection(), [checked](CondFormat& format) { format.setUnderline(checked); });
     });
 
     connect(ui->actionLeftAlign, &QAction::triggered, this, [this]() {
@@ -163,33 +162,33 @@
         ui->actionRightAlign->setChecked(false);
         ui->actionCenter->setChecked(false);
         ui->actionJustify->setChecked(false);
-        modifyColumnFormat(ui->dataTable->selectedCols(), [](CondFormat& format) { format.setAlignment(CondFormat::AlignLeft); });
+        modifyColumnFormat(ui->dataTable->colsInSelection(), [](CondFormat& format) { format.setAlignment(CondFormat::AlignLeft); });
     });
     connect(ui->actionRightAlign, &QAction::triggered, this, [this]() {
         ui->actionLeftAlign->setChecked(false);
         ui->actionRightAlign->setChecked(true);
         ui->actionCenter->setChecked(false);
         ui->actionJustify->setChecked(false);
-        modifyColumnFormat(ui->dataTable->selectedCols(), [](CondFormat& format) { format.setAlignment(CondFormat::AlignRight); });
+        modifyColumnFormat(ui->dataTable->colsInSelection(), [](CondFormat& format) { format.setAlignment(CondFormat::AlignRight); });
     });
     connect(ui->actionCenter, &QAction::triggered, this, [this]() {
         ui->actionLeftAlign->setChecked(false);
         ui->actionRightAlign->setChecked(false);
         ui->actionCenter->setChecked(true);
         ui->actionJustify->setChecked(false);
-        modifyColumnFormat(ui->dataTable->selectedCols(), [](CondFormat& format) { format.setAlignment(CondFormat::AlignCenter); });
+        modifyColumnFormat(ui->dataTable->colsInSelection(), [](CondFormat& format) { format.setAlignment(CondFormat::AlignCenter); });
     });
     connect(ui->actionJustify, &QAction::triggered, this, [this]() {
         ui->actionLeftAlign->setChecked(false);
         ui->actionRightAlign->setChecked(false);
         ui->actionCenter->setChecked(false);
         ui->actionJustify->setChecked(true);
-        modifyColumnFormat(ui->dataTable->selectedCols(), [](CondFormat& format) { format.setAlignment(CondFormat::AlignJustify); });
+        modifyColumnFormat(ui->dataTable->colsInSelection(), [](CondFormat& format) { format.setAlignment(CondFormat::AlignJustify); });
     });
 
     connect(ui->actionEditCondFormats, &QAction::triggered, this, [this]() { editCondFormats(currentIndex().column()); });
     connect(ui->actionClearFormat, &QAction::triggered, this, [this]() {
-        for (int column : ui->dataTable->selectedCols())
+        for (int column : ui->dataTable->colsInSelection())
             clearAllCondFormats(column);
     });
 
@@ -237,7 +236,7 @@
     connect(ui->actionToggleFormatToolbar, &QAction::toggled, ui->formatFrame, &QFrame::setVisible);
     ui->actionToggleFormatToolbar->setChecked(false);
     ui->formatFrame->setVisible(false);
-=======
+
     // Set up find frame
     ui->frameFind->hide();
 
@@ -272,7 +271,6 @@
     connect(ui->buttonFindNext, &QToolButton::clicked, this, [this](){
         find(ui->editFindExpression->text(), true);
     });
->>>>>>> b4c8ec97
 }
 
 TableBrowser::~TableBrowser()
@@ -1389,9 +1387,10 @@
     const auto match = m_browseTableModel->nextMatch(start, column_list, expr, flags, !forward, include_first);
 
     // Select the next match if we found one
-    if(match.isValid())
+    if(match.isValid()) {
         ui->dataTable->setCurrentIndex(match);
-
+        ui->dataTable->scrollTo(match);
+    }
     // Make the expression control red if no results were found
     if(match.isValid() || expr == "")
         ui->editFindExpression->setStyleSheet("");
